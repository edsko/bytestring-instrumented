--- conflicted
+++ resolved
@@ -1,10 +1,7 @@
-<<<<<<< HEAD
-0.10.X.X <ietf-dane@dukhovni.org> May 2020
-=======
 0.10.10.2 –
->>>>>>> 5970194d
 
  * Add `takeWhileEnd`, `dropWhileEnd` and `strip`  for strict bytestrings
+ * Define `findIndexEnd`
 
 0.10.10.1 – June 2020
 
@@ -12,15 +9,6 @@
  * Don't perform unaligned writes when it isn't known to be safe ([#133])
  * Improve the performance of sconcat for lazy and strict bytestrings ([#142])
  * Document inadvertent 0.10.6.0 behaviour change in findSubstrings
-<<<<<<< HEAD
- * Fix findSubString and findSubstrings tests
- * Work around hPutBuilder test failure for GHC < 7.4
- * Fix GHC Travis CI 7.0 builds
- * Fix benchmark builds
- * Add GHC 8.10 to the CI matrix
- * Improve the performance of `sconcat` for lazy and strict bytestrings
- * Define `findIndexEnd`
-=======
  * Fix benchmark builds ([#52])
  * Documentation fixes
  * Test fixes
@@ -29,7 +17,6 @@
 [#133]: https://github.com/haskell/bytestring/pull/133
 [#142]: https://github.com/haskell/bytestring/pull/142
 [#203]: https://github.com/haskell/bytestring/issues/203
->>>>>>> 5970194d
 
 0.10.10.0 July 2019 <duncan+haskell@dcoutts.me.uk> July 2019
 
